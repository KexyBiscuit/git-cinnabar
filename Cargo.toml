--- conflicted
+++ resolved
@@ -4,11 +4,7 @@
 
 [package]
 name = "git-cinnabar"
-<<<<<<< HEAD
 version = "0.7.0-a"
-=======
-version = "0.6.2-a"
->>>>>>> 098e4003
 description = "git remote helper to interact with mercurial repositories"
 authors = ["Mike Hommey <mh@glandium.org>"]
 edition = "2021"

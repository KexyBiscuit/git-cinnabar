--- conflicted
+++ resolved
@@ -436,46 +436,18 @@
 
     del bundle
 
-<<<<<<< HEAD
-    manifest_sha1s = []
-    for mn in progress_iter(
-            'Importing %d manifests',
-            manifest_chunks.iter_initialized(ManifestInfo, store.manifest)):
-        manifest_sha1s.append(mn.node)
-        store.store_manifest(mn)
-
-    # Storing changesets involves reading the manifest git tree from
-    # fast-import, but fast-import's ls command, used to get the tree's
-    # sha1, triggers a munmap/mmap cycle on the fast-import pack if it's
-    # used after something was written in the pack, which storing
-    # changesets does. On OSX, this has a dramatic performance impact,
-    # where every cycle can take tens of milliseconds (!). Multiply that
-    # by the number of changeset in mozilla-central and storing changesets
-    # takes hours instead of seconds.
-    # So read all the git manifest trees now. This will at most trigger
-    # one munmap/mmap cycle. store.git_tree caches the results so that it
-    # reuses that when it needs them during store.store_changeset.
-    for sha1 in manifest_sha1s:
-        store.git_tree(sha1)
+    with store.batch_store_manifest():
+        for mn in progress_iter(
+                'Importing %d manifests',
+                manifest_chunks.iter_initialized(ManifestInfo,
+                                                 store.manifest)):
+            store.store_manifest(mn)
+
+    del manifest_chunks
 
     for cs in progress_iter(
             'Importing %d changesets',
             changeset_chunks.iter_initialized(ChangesetInfo, store.changeset)):
-=======
-    with store.batch_store_manifest():
-        for mn in progress_iter('Importing %d manifests',
-                                iter_initialized(store.manifest,
-                                                 iter_chunks(manifest_chunks,
-                                                             ManifestInfo))):
-            store.store_manifest(mn)
-
-    del manifest_chunks
-
-    for cs in progress_iter('Importing %d changesets',
-                            iter_initialized(store.changeset,
-                                             iter_chunks(changeset_chunks,
-                                                         ChangesetInfo))):
->>>>>>> 0ced500c
         try:
             store.store_changeset(cs)
         except NothingToGraftException:

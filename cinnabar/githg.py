--- conflicted
+++ resolved
@@ -1317,10 +1317,6 @@
                 expected_tree = commit.ls('hg')[2]
 
         if check_enabled('manifests'):
-<<<<<<< HEAD
-            expected_tree = self._fast_import.ls(mark, 'hg')[2] or EMPTY_TREE
-=======
->>>>>>> 0ced500c
             tree = OrderedDict()
             for line in isplitmanifest(instance.data):
                 path = line.name.split('/')

--- conflicted
+++ resolved
@@ -119,24 +119,15 @@
         url = '{{{}.artifact}}'.format(cls.by_name(name))
         if name.startswith(('linux.', 'osx.')):
             return [
-<<<<<<< HEAD
-                'curl -L {} | zstd -cd | tar -x'.format(url),
-=======
-                'curl --compressed -L {} | tar -Jxf -'.format(url),
->>>>>>> e2ed2406
+                'curl --compressed -L {} | zstd -cd | tar -x'.format(url),
                 'export PATH=$PWD/git/bin:$PATH',
                 'export GIT_EXEC_PATH=$PWD/git/libexec/git-core',
                 'export GIT_TEMPLATE_DIR=$PWD/git/share/git-core/templates',
             ]
         else:
             return [
-<<<<<<< HEAD
-                'curl -L {} -o git.tar.zst'.format(url),
+                'curl --compressed -L {} -o git.tar.zst'.format(url),
                 'zstd -cd git.tar.zst | tar -x',
-=======
-                'curl --compressed -L {} -o git.tar.bz2'.format(url),
-                'tar -jxf git.tar.bz2',
->>>>>>> e2ed2406
             ]
 
 

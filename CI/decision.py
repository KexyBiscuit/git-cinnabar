import hashlib
import json
import os
import sys


BASE_DIR = os.path.dirname(__file__)
sys.path.append(BASE_DIR)
sys.path.append(os.path.join(BASE_DIR, '..'))

from distutils.version import StrictVersion
from itertools import chain

import osx  # noqa: F401
from tasks import (
    action,
    parse_version,
    Task,
    TaskEnvironment,
    Tool,
)
from tools import (
    GIT_VERSION,
    MERCURIAL_VERSION,
    ALL_MERCURIAL_VERSIONS,
    SOME_MERCURIAL_VERSIONS,
    Build,
    install_rust,
    Git,
    Hg,
    nproc,
)
from variables import *  # noqa: F403


def git_rev_parse(committish):
    from cinnabar.git import Git
    from cinnabar.util import one
    return one(Git.iter('rev-parse', committish,
                        cwd=os.path.join(BASE_DIR, '..'))).decode()


UPGRADE_FROM = ()  # ('0.5.0',)


class TestTask(Task):
    coverage = []

    def __init__(self, **kwargs):
        git = kwargs.pop('git', GIT_VERSION)
        hg = kwargs.pop('hg', MERCURIAL_VERSION)
        commit = kwargs.pop('commit', None)
        task_env = kwargs.pop('task_env', 'linux')
        variant = kwargs.pop('variant', None)
        build = kwargs.pop('build', None)
        clone = kwargs.pop('clone', TC_COMMIT)
        desc = kwargs.pop('description', None)
        short_desc = kwargs.pop('short_desc', 'test')
        extra_desc = kwargs.pop('extra_desc', None)
        pre_command = kwargs.pop('pre_command', None)
        if build is None:
            build = '{}.{}'.format(task_env, variant) if variant else task_env
            build = Build.install(build)
        if variant:
            kwargs.setdefault('env', {})['VARIANT'] = variant
        env = TaskEnvironment.by_name('{}.test'.format(task_env))
        command = []
        if pre_command:
            command.extend(pre_command)
        if hg:
            command.extend(Hg.install('{}.{}'.format(task_env, hg)))
            command.append('hg --version')
            try:
                if StrictVersion(hg) < '3.6':
                    kwargs.setdefault('env', {})['NO_CLONEBUNDLES'] = '1'
            except ValueError:
                # `hg` is a sha1 for trunk, which means it's >= 3.6
                pass
        if git:
            command.extend(Git.install('{}.{}'.format(task_env, git)))
            command.append('git --version')
        command.extend(Task.checkout(commit=commit))
        command.extend(build)
        if clone:
            command.extend([
                'curl --compressed -L {{{}.artifact}} -o repo/bundle.git'
                .format(Clone.by_name(clone)),
                'git init repo/hg.old.git',
                'git -C repo/hg.old.git fetch ../bundle.git refs/*:refs/*',
                'git -C repo/hg.old.git remote add origin hg::$REPO',
                'git -C repo/hg.old.git symbolic-ref HEAD'
                ' refs/heads/branches/default/tip',
            ])
            kwargs.setdefault('env', {})['REPO'] = REPO
        if variant == 'coverage':
            command = [
                'export GIT_CINNABAR_COVERAGE=1',
                'export COVERAGE_FILE=$PWD/repo/.coverage',
            ] + command

        if 'command' in kwargs:
            kwargs['command'] = command + kwargs['command']
        else:
            if commit:
                # Always use the current CI scripts
                command.append(
                    'git -C repo -c core.autocrlf=input checkout {} CI'
                    .format(TC_COMMIT))
            output_sync = ' --output-sync=target'
            if env.os == 'macos':
                output_sync = ''
            kwargs['command'] = command + [
                'make -C repo -f CI/tests.mk -j$({}){}'
                .format(nproc(env), output_sync),
            ]

        if variant == 'coverage':
            kwargs['command'].extend([
                'shopt -s nullglob',
                'cd repo',
                'zip $ARTIFACTS/coverage.zip .coverage'
                ' $(find . -name "*.gcda")',
                'cd ..',
                'shopt -u nullglob',
            ])
            artifact = kwargs.pop('artifact', None)
            artifacts = kwargs.setdefault('artifacts', [])
            assert not(artifacts and artifact)
            if artifact:
                artifacts.push(artifact)
            artifacts.append('coverage.zip')
            self.coverage.append(self)
        if not desc:
            desc = '{} w/ git-{} hg-{}'.format(
                short_desc, git, 'r' + hg if len(hg) == 40 else hg)
            if variant and variant != 'coverage':
                desc = ' '.join((desc, variant))
        if extra_desc:
            desc = ' '.join((desc, extra_desc))
        if task_env != 'linux':
            desc = ' '.join((desc, env.os, env.cpu))
        kwargs['description'] = desc
        Task.__init__(self, task_env=env, **kwargs)


class Clone(TestTask, metaclass=Tool):
    PREFIX = "clone"

    def __init__(self, version):
        sha1 = git_rev_parse(version)
        expireIn = '26 weeks'
        if version == TC_COMMIT or len(version) == 40:
            if version == TC_COMMIT:
                download = Build.install('linux')
            else:
                download = Build.install('linux.old:{}'.format(version))
            expireIn = '26 weeks'
        elif parse_version(version) < parse_version('0.6.0'):
            download = ['repo/git-cinnabar download']
        else:
            download = ['repo/download.py']
        kwargs = {}
        if parse_version(version) < parse_version('0.5.7'):
            kwargs['git'] = '2.30.2'
        if REPO == DEFAULT_REPO:
            index = 'bundle.{}'.format(sha1)
        else:
            index = 'bundle.{}.{}'.format(hashlib.sha1(REPO).hexdigest(), sha1)
        TestTask.__init__(
            self,
            hg=MERCURIAL_VERSION,
            description='clone w/ {}'.format(version),
            index=index,
            expireIn=expireIn,
            build=download,
            commit=sha1,
            clone=False,
            command=[
                'PATH=$PWD/repo:$PATH'
                ' git -c fetch.prune=true clone -n hg::$REPO hg.old.git',
                'git -C hg.old.git bundle create $ARTIFACTS/bundle.git --all',
            ],
            artifact='bundle.git',
            env={
                'REPO': REPO,
            },
            priority='high',
            **kwargs,
        )


@action('decision')
def decision():
    TestTask(
        description='python lint & tests',
        variant='coverage',
        clone=False,
        command=[
            'PATH=$PWD/repo:$PATH',
            '(cd repo &&'
            ' nosetests --all-modules --with-coverage --cover-tests tests &&'
            ' nosetests3 --all-modules tests)',
            '(cd repo && python -m flake8 --ignore E402,F405'
            ' $(git ls-files \\*\\*.py git-cinnabar git-remote-hg'
            ' | grep -v ^CI/ | grep -v ^bootstrap/))',
            '(cd repo && flake8 --ignore E402,F405'
            ' $(git ls-files CI/\\*\\*.py)'
            ' $(git grep -l unicode_literals))',
            '(cd repo && flake8 --ignore E402,F405,F821'
            ' $(git ls-files bootstrap/\\*\\*.py))',
        ],
    )

    for env in ('linux', 'mingw64', 'osx'):
        # Can't spawn osx workers from pull requests.
        if env.startswith('osx') and not TC_IS_PUSH:
            continue

        TestTask(
            task_env=env,
            variant='coverage' if env == 'linux' else None,
        )

        task_env = TaskEnvironment.by_name('{}.test'.format(env))
        Task(
            task_env=task_env,
            description='download build {} {}'.format(task_env.os,
                                                      task_env.cpu),
            command=list(chain(
                Git.install('{}.{}'.format(env, GIT_VERSION)),
                Hg.install('{}.{}'.format(env, MERCURIAL_VERSION)),
                Task.checkout(),
                [
                    '(cd repo ; ./download.py)',
                ],
            )),
            dependencies=[
                Build.by_name(env),
            ],
            env={
                'GIT_CINNABAR_EXPERIMENTS': 'python3',
            } if env == 'linux' else {},
        )

    # Because nothing is using the x86 windows build, we need to manually
    # touch it.
    Build.by_name('mingw32')
    # Same for arm64 mac
    if TC_IS_PUSH:
        Build.by_name('arm64-osx')

    # Test build with the MSRV.
    Build.by_name('linux.rust-1.51.0')

    for upgrade in UPGRADE_FROM:
        TestTask(
            short_desc='upgrade tests',
            extra_desc='from-{}'.format(upgrade),
            variant='coverage',
            clone=upgrade,
            env={
                'UPGRADE_FROM': upgrade,
            },
            hg='5.4.2',
        )
        TestTask(
            short_desc='upgrade tests',
            extra_desc='from-{}'.format(upgrade),
            clone=upgrade,
            env={
                'GIT_CINNABAR_EXPERIMENTS': 'python3',
                'GIT_CINNABAR_LOG': 'reexec:3',
                'UPGRADE_FROM': upgrade,
            },
            hg='5.4.2.py3',
        )

    for git in ('1.8.5', '2.7.4'):
        TestTask(
            git=git,
            env={'GIT_OLD_VERSION': '1'}
        )

    for hg in SOME_MERCURIAL_VERSIONS:
        if hg != MERCURIAL_VERSION:
            do_hg_version(hg)

    TestTask(
        task_env='linux',
        variant='asan',
    )
    TestTask(
        task_env='linux',
        variant='asan',
        extra_desc='experiments',
        env={
            'GIT_CINNABAR_EXPERIMENTS': 'true',
        },
    )

    TestTask(
        variant='coverage',
        short_desc='graft tests',
        env={
            'GRAFT': '1',
        },
    )

    TestTask(
        env={
            'GIT_CINNABAR_EXPERIMENTS': 'python3',
        },
        hg='{}.py3'.format(MERCURIAL_VERSION),
    )

    TestTask(
        short_desc='graft tests',
        env={
            'GIT_CINNABAR_EXPERIMENTS': 'python3',
            'GRAFT': '1',
        },
        hg='{}.py3'.format(MERCURIAL_VERSION),
    )

    TestTask(
        extra_desc='experiments',
        env={
            'GIT_CINNABAR_EXPERIMENTS': 'true',
        },
    )

    TestTask(
        variant='coverage',
        short_desc='graft tests',
        extra_desc='experiments',
        env={
            'GIT_CINNABAR_EXPERIMENTS': 'true',
            'GRAFT': '1',
        },
    )

    TestTask(
        extra_desc='experiments',
        env={
            'GIT_CINNABAR_EXPERIMENTS': 'python3,true',
            'GIT_CINNABAR_LOG': 'reexec:3',
        },
        hg='{}.py3'.format(MERCURIAL_VERSION),
    )

    TestTask(
        short_desc='graft tests',
        extra_desc='experiments',
        env={
            'GIT_CINNABAR_EXPERIMENTS': 'python3,true',
            'GIT_CINNABAR_LOG': 'reexec:3',
            'GRAFT': '1',
        },
        hg='{}.py3'.format(MERCURIAL_VERSION),
    )

<<<<<<< HEAD
    for variant in ('coverage', 'asan'):
=======
    for variant in ('coverage', 'old'):
        env = {
            'GIT_CINNABAR_CHECK': 'no-mercurial',
        }
        kwargs = {}
        if variant == 'old':
            env['GIT_CINNABAR_OLD_HELPER'] = '1'
            kwargs['git'] = '2.30.0'
        TestTask(
            variant=variant,
            extra_desc='no-mercurial',
            pre_command=[
                'python -m virtualenv venv',
                '. venv/bin/activate',
            ],
            command=[
                'deactivate',
                # deactivate removes the git directory from $PATH.
                # Also add the virtualenv bin directory to $PATH for mercurial
                # to be found, but at the end for the system python to still
                # be picked.
                'export PATH=$PWD/git/bin:$PATH:$PWD/venv/bin',
                'make -C repo -f CI/tests.mk',
            ],
            env=env,
            **kwargs,
        )

    for env, variant, check in (
        ('linux', 'coverage', []),
        ('linux', 'coverage', ['no-mercurial']),
        ('linux', 'asan', []),
        ('linux', 'asan', ['no-mercurial']),
        ('osx', None, []),
    ):
        # Can't spawn osx workers from pull requests.
        if env.startswith('osx') and not TC_IS_PUSH:
            continue

        pre_command = []
        if env != 'linux':
            pre_command.append('pip install cram')

        TestTask(
            task_env=env,
            variant=variant,
            short_desc='cram',
            extra_desc=' '.join(check),
            clone=False,
            command=pre_command + [
                'repo/git-cinnabar --version',
                'cram --verbose repo/tests',
            ],
            env={
                'GIT_CINNABAR_CHECK': ','.join(
                    ['no-version-check'] + check),
            },
        )

    for check in ([], ['no-mercurial']):
>>>>>>> 4535ea38
        TestTask(
            variant=variant,
            short_desc='cram',
            clone=False,
            command=[
                'repo/git-cinnabar --version',
                'cram --verbose repo/tests',
            ],
            env={
                'GIT_CINNABAR_CHECK': 'no-version-check',
            },
        )

    TestTask(
        short_desc='cram',
        clone=False,
        command=[
            'repo/git-cinnabar --version',
            'cram --verbose repo/tests',
        ],
        env={
            'GIT_CINNABAR_CHECK': 'no-version-check',
            'GIT_CINNABAR_EXPERIMENTS': 'python3,true',
        },
        hg='{}.py3'.format(MERCURIAL_VERSION),
    )

    for cargo_cmd in ('test', 'clippy', 'fmt'):
        for env in ('linux', 'mingw64', 'osx'):
            task_env = TaskEnvironment.by_name('{}.build'.format(env))
            desc = 'cargo {}'.format(cargo_cmd)
            if env != 'linux':
                desc = ' '.join((desc, task_env.os, task_env.cpu))
            Task(
                task_env=task_env,
                description=desc,
                command=list(chain(
                    install_rust(target={
                        'linux': 'x86_64-unknown-linux-gnu',
                        'mingw64': 'x86_64-pc-windows-gnu',
                        'osx': 'x86_64-apple-darwin',
                    }[env]),
                    {
                        'clippy': ['rustup component add clippy'],
                        'fmt': ['rustup component add rustfmt'],
                    }.get(cargo_cmd, []),
                    Task.checkout(),
                    ['git -C repo submodule update --init']
                    if cargo_cmd != 'fmt' else [],
                    [
                        '(cd repo ; cargo {})'.format({
                            'clippy': 'clippy -- -D warnings',
                            'fmt': 'fmt -- --check',
                        }.get(cargo_cmd, cargo_cmd)),
                    ],
                )),
            )
            if cargo_cmd == 'fmt':
                break


def do_hg_version(hg):
    TestTask(hg=hg)
    try:
        # Don't run cram tests for version < 3.6, which would need
        # different tests because of server-side changes in behavior
        # wrt bookmarks.
        if StrictVersion(hg) < '3.6':
            return
    except ValueError:
        # `hg` is a sha1 for trunk, which means it's >= 3.6
        pass
    TestTask(
        short_desc='cram',
        clone=False,
        hg=hg,
        command=[
            'repo/git-cinnabar --version',
            'cram --verbose repo/tests',
        ],
        env={
            'GIT_CINNABAR_CHECK': 'no-version-check',
        },
    )


@action('more-hg-versions',
        title='More hg versions',
        description='Trigger tests against more mercurial versions')
def more_hg_versions():
    for hg in ALL_MERCURIAL_VERSIONS:
        if hg != MERCURIAL_VERSION and hg not in SOME_MERCURIAL_VERSIONS:
            do_hg_version(hg)


@action('hg-trunk',
        title='Test w/ hg trunk',
        description='Trigger tests against current mercurial trunk')
def hg_trunk():
    import requests
    r = requests.get('https://www.mercurial-scm.org/repo/hg/?cmd=branchmap')
    trunk = None
    for l in r.text.splitlines():
        fields = l.split()
        if fields[0] == 'default':
            trunk = fields[-1]
    if not trunk:
        raise Exception('Cannot find mercurial trunk changeset')
    do_hg_version(trunk)


def main():
    try:
        func = action.by_name[TC_ACTION or 'decision'].func
    except AttributeError:
        raise Exception('Unsupported action: %s', TC_ACTION or 'decision')

    func()

    merge_coverage = []

    if TestTask.coverage and TC_IS_PUSH and TC_BRANCH:
        download_coverage = [
            'curl -o cov-{{{}.id}}.zip -L {{{}.artifact}}'.format(
                task, task)
            for task in TestTask.coverage
        ]
        task = Build.by_name('linux.coverage')
        download_coverage.append(
            'curl -o gcno-build.zip -L {{{}.artifacts[1]}}'.format(task))

        merge_coverage.append(
            '(' + '& '.join(download_coverage) + '& wait)',
        )

        for task in TestTask.coverage:
            merge_coverage.extend([
                'unzip -d cov-{{{}.id}} cov-{{{}.id}}.zip .coverage'.format(
                    task, task),
            ])

        merge_coverage.extend([
            'grcov -s repo -t lcov -o repo/coverage.lcov gcno-build.zip ' +
            ' '.join(
                'cov-{{{}.id}}.zip'.format(task)
                for task in TestTask.coverage),
            'cd repo',
            '(echo "[paths]"; echo "source ="; echo "  $PWD/cinnabar";'
            ' echo "  /git-cinnabar::cinnabar") > .coveragerc',
            'coverage combine --append {}'.format(' '.join(
                '../cov-{{{}.id}}/.coverage'.format(task)
                for task in TestTask.coverage)),
            'cd ..',
        ])

    if merge_coverage:
        Task(
            task_env=TaskEnvironment.by_name('linux.codecov'),
            description='upload coverage',
            scopes=['secrets:get:project/git-cinnabar/codecov'],
            command=list(chain(
                Task.checkout(),
                [
                    'set +x',
                    ('export CODECOV_TOKEN=$(curl -sL '
                     'http://taskcluster/api/secrets/v1/secret/project/git-'
                     'cinnabar/codecov | '
                     'python -c "import json, sys; print(json.load(sys.stdin)'
                     '[\\"secret\\"][\\"token\\"])")'),
                    'set -x',
                ],
                merge_coverage,
                [
                    'cd repo',
                    'codecov --required --name "taskcluster" --commit {}'
                    ' --branch {}'.format(TC_COMMIT, TC_BRANCH),
                ],
            )),
        )

    for t in Task.by_id.values():
        t.submit()

    if not TC_ACTION and 'TC_GROUP_ID' in os.environ:
        actions = {
            'version': 1,
            'actions': [],
            'variables': {
                'e': dict(TC_DATA, decision_id=''),
                'tasks_for': 'action',
            },
        }
        for name, a in action.by_name.items():
            if name != 'decision':
                actions['actions'].append({
                    'kind': 'task',
                    'name': a.name,
                    'title': a.title,
                    'description': a.description,
                    'context': [],
                    'task': a.task,
                })

        with open('actions.json', 'w') as out:
            out.write(json.dumps(actions, indent=True))


if __name__ == '__main__':
    main()<|MERGE_RESOLUTION|>--- conflicted
+++ resolved
@@ -359,43 +359,10 @@
         hg='{}.py3'.format(MERCURIAL_VERSION),
     )
 
-<<<<<<< HEAD
-    for variant in ('coverage', 'asan'):
-=======
-    for variant in ('coverage', 'old'):
-        env = {
-            'GIT_CINNABAR_CHECK': 'no-mercurial',
-        }
-        kwargs = {}
-        if variant == 'old':
-            env['GIT_CINNABAR_OLD_HELPER'] = '1'
-            kwargs['git'] = '2.30.0'
-        TestTask(
-            variant=variant,
-            extra_desc='no-mercurial',
-            pre_command=[
-                'python -m virtualenv venv',
-                '. venv/bin/activate',
-            ],
-            command=[
-                'deactivate',
-                # deactivate removes the git directory from $PATH.
-                # Also add the virtualenv bin directory to $PATH for mercurial
-                # to be found, but at the end for the system python to still
-                # be picked.
-                'export PATH=$PWD/git/bin:$PATH:$PWD/venv/bin',
-                'make -C repo -f CI/tests.mk',
-            ],
-            env=env,
-            **kwargs,
-        )
-
-    for env, variant, check in (
-        ('linux', 'coverage', []),
-        ('linux', 'coverage', ['no-mercurial']),
-        ('linux', 'asan', []),
-        ('linux', 'asan', ['no-mercurial']),
-        ('osx', None, []),
+    for env, variant in (
+        ('linux', 'coverage'),
+        ('linux', 'asan'),
+        ('osx', None),
     ):
         # Can't spawn osx workers from pull requests.
         if env.startswith('osx') and not TC_IS_PUSH:
@@ -409,25 +376,8 @@
             task_env=env,
             variant=variant,
             short_desc='cram',
-            extra_desc=' '.join(check),
             clone=False,
             command=pre_command + [
-                'repo/git-cinnabar --version',
-                'cram --verbose repo/tests',
-            ],
-            env={
-                'GIT_CINNABAR_CHECK': ','.join(
-                    ['no-version-check'] + check),
-            },
-        )
-
-    for check in ([], ['no-mercurial']):
->>>>>>> 4535ea38
-        TestTask(
-            variant=variant,
-            short_desc='cram',
-            clone=False,
-            command=[
                 'repo/git-cinnabar --version',
                 'cram --verbose repo/tests',
             ],

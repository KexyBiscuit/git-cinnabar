--- conflicted
+++ resolved
@@ -56,14 +56,7 @@
       - VARIANT=asan
       - GIT_CINNABAR_EXPERIMENTS=true
     - env: GIT_CINNABAR_OLD_HELPER=1
-<<<<<<< HEAD
-=======
-    - env: GIT_CINNABAR_HELPER=""
     - env: GRAFT=1
-    - env:
-      - GIT_VERSION=v1.9.0
-      - GRAFT=1
->>>>>>> aa93b5f8
     - env: UPGRADE_FROM=0.3.2
     - env: UPGRADE_FROM=0.3.0
     - env: GIT_VERSION=v2.7.4
